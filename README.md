# NATS.js - A [NATS](http://nats.io) client for [Node.Js](https://nodejs.org/en/)

A Node.js client for the [NATS messaging system](https://nats.io).

[![License](https://img.shields.io/badge/Licence-Apache%202.0-blue.svg)](./LICENSE)
![NATS.js CI](https://github.com/nats-io/nats.js/workflows/NATS.js%20CI/badge.svg)
[![npm](https://img.shields.io/npm/v/nats.svg)](https://www.npmjs.com/package/nats)
[![npm](https://img.shields.io/npm/dt/nats.svg)](https://www.npmjs.com/package/nats)
[![npm](https://img.shields.io/npm/dm/nats.svg)](https://www.npmjs.com/package/nats)

# Installation

** :warning: NATS.js v2 is a release candidate** you can get the current version
by:

```bash
npm install nats@rc
```

The nats.js **v2 client is not API compatible** with previous versions of
nats.js. For a migration guide, please see [the migration guide](migration.md).

## Basics

### Connecting to a nats-server

To connect to a server you use the `connect()` function. It returns a connection
that you can use to interact with the server. You can customize the behavior of
the client by specifying many [`ConnectionOptions`](#Connection_Options).

By default, a connection will attempt a connection on`127.0.0.1:4222`. If the
connection is dropped, the client will attempt to reconnect. You can customize
the server you want to connect to by specifying `port` (for local connections),
or full host port on the `servers` option. Note that the `servers` option can be
a single hostport (a string) or an array of hostports.

The example below will attempt to connect to different servers by specifying
different `ConnectionOptions`. At least two of them should work if your internet
is working.

```javascript
const { connect } = require("nats");
const servers = [
  {},
  { servers: ["demo.nats.io:4442", "demo.nats.io:4222"] },
  { servers: "demo.nats.io:4443" },
  { port: 4222 },
  { servers: "localhost" },
];
await servers.forEach(async (v) => {
  try {
    const nc = await connect(v);
    console.log(`connected to ${nc.getServer()}`);
    // this promise indicates the client closed
    const done = nc.closed();
    // do something with the connection

    // close the connection
    await nc.close();
    // check if the close was OK
    const err = await done;
    if (err) {
      console.log(`error closing:`, err);
    }
  } catch (err) {
    console.log(`error connecting to ${JSON.stringify(v)}`);
  }
});
```

To disconnect from the nats-server, call `close()` on the connection. A
connection can also be terminated when an unexpected error happens. For example,
the server returns a run-time error. In those cases, the client will re-initiate
a connection.

By default, the client will always attempt to reconnect if the connection is
closed for a reason other than calling `close()`. To get notified when the
connection is closed for some reason, await the resolution of the Promise
returned by `closed()`. If closed resolves to a value, the value is a
`NatsError` indicating why the connection closed.

### Publish and Subscribe

The basic client operations are `publish` to send messages and `subscribe` to
receive messages.

Messages are published to a subject. A subject is like an URL with the exception
that it doesn't specify an actual endpoint. All recipients that have expressed
interest in a subject will receive messages addressed to that subject (provided
they have access and permissions to get it). To express interest in a subject,
you create a `subscription`.

In JavaScript clients (websocket, Deno, or Node) subscriptions work as an async
iterator - clients simply loop to process messages as they become available.

NATS messages are payload agnostic. Payloads are `Uint8Arrays`. You can easily
convert to and from JSON or strings by using `JSONCodec` or `StringCodec`, or a
custom `Codec`.

To cancel a subscription and terminate your interest, you call `unsubscribe()`
or `drain()` on a subscription. Unsubscribe will typically terminate regardless
of whether there are messages in flight for the client. Drain ensures that all
messages that are inflight are processed before canceling the subscription.
Connections can also be drained as well. Draining a connection closes it, after
all subscriptions have been drained and all outbound messages have been sent to
the server.

```javascript
const { connect, StringCodec } = require("nats");

// to create a connection to a nats-server:
const nc = await connect({ servers: "demo.nats.io:4222" });

// create a codec
const sc = StringCodec();
// create a simple subscriber and iterate over messages
// matching the subscription
const sub = nc.subscribe("hello");
(async () => {
  for await (const m of sub) {
    console.log(`[${sub.getProcessed()}]: ${sc.decode(m.data)}`);
  }
  console.log("subscription closed");
})();

nc.publish("hello", sc.encode("world"));
nc.publish("hello", sc.encode("again"));

// we want to insure that messages that are in flight
// get processed, so we are going to drain the
// connection. Drain is the same as close, but makes
// sure that all messages in flight get seen
// by the iterator. After calling drain on the connection
// the connection closes.
await nc.drain();
```

### Wildcard Subscriptions

Subjects can be used to organize messages into hierarchies. For example, a
subject may contain additional information that can be useful in providing a
context to the message, such as the ID of the client that sent the message, or
the region where a message originated.

Instead of subscribing to each specific subject, you can create subscriptions
that have subjects with wildcards. Wildcards match one or more tokens in a
subject. A token is a string following a period.

All subscriptions are independent. If two different subscriptions match a
subject, both will get to process the message:

```javascript
const { connect, StringCodec } = require("nats");

const nc = await connect({ servers: "demo.nats.io:4222" });
const sc = StringCodec();

// subscriptions can have wildcard subjects
// the '*' matches any string in the specified token position
const s1 = nc.subscribe("help.*.system");
const s2 = nc.subscribe("help.me.*");
// the '>' matches any tokens in that position or following
// '>' can only be specified at the end of the subject
const s3 = nc.subscribe("help.>");

async function printMsgs(s) {
  let subj = s.getSubject();
  console.log(`listening for ${subj}`);
  const c = (13 - subj.length);
  const pad = "".padEnd(c);
  for await (const m of s) {
    console.log(
      `[${subj}]${pad} #${s.getProcessed()} - ${m.subject} ${
        m.data ? " " + sc.decode(m.data) : ""
      }`,
    );
  }
}

printMsgs(s1);
printMsgs(s2);
printMsgs(s3);

// don't exit until the client closes
await nc.closed();
```

### Services: Request/Reply

Request/Reply is NATS equivalent to an HTTP request. To make requests you
publish messages as you did before, but also specify a `reply` subject. The
`reply` subject is where a service will publish your response.

NATS provides syntactic sugar, for publishing requests. The `request()` API will
generate a reply subject and manage the creation of a subscription under the
covers. It will also start a timer to ensure that if a response is not received
within your alloted time, the request fails. The example also illustrates a
graceful shutdown.

#### Services

Here's an example of a service. It is a bit more complicated than expected
simply to illustrate not only how to create responses, but how the subject
itself is used to dispatch different behaviors.

```javascript
const { connect, StringCodec, Subscription } = require("nats");

// create a connection
const nc = await connect({ servers: "demo.nats.io" });

// create a codec
const sc = StringCodec();

// this subscription listens for `time` requests and returns the current time
const sub = nc.subscribe("time");
(async (sub: Subscription) => {
  console.log(`listening for ${sub.getSubject()} requests...`);
  for await (const m of sub) {
    if (m.respond(sc.encode(new Date().toISOString()))) {
      console.info(`[time] handled #${sub.getProcessed()}`);
    } else {
      console.log(`[time] #${sub.getProcessed()} ignored - no reply subject`);
    }
  }
  console.log(`subscription ${sub.getSubject()} drained.`);
})(sub);

// this subscription listens for admin.uptime and admin.stop
// requests to admin.uptime returns how long the service has been running
// requests to admin.stop gracefully stop the client by draining
// the connection
const started = Date.now();
const msub = nc.subscribe("admin.*");
(async (sub) => {
  console.log(`listening for ${sub.getSubject()} requests [uptime | stop]`);
  // it would be very good to verify the origin of the request
  // before implementing something that allows your service to be managed.
  // NATS can limit which client can send or receive on what subjects.
  for await (const m of sub) {
    const chunks = m.subject.split(".");
    console.info(`[admin] #${sub.getProcessed()} handling ${chunks[1]}`);
    switch (chunks[1]) {
      case "uptime":
        // send the number of millis since up
        m.respond(sc.encode(`${Date.now() - started}`));
        break;
      case "stop": {
        m.respond(sc.encode(`[admin] #${sub.getProcessed()} stopping....`));
        // gracefully shutdown
        nc.drain()
          .catch((err) => {
            console.log("error draining", err);
          });
        break;
      }
      default:
        console.log(
          `[admin] #${sub.getProcessed()} ignoring request for ${m.subject}`,
        );
    }
  }
  console.log(`subscription ${sub.getSubject()} drained.`);
})(msub);

// wait for the client to close here.
await nc.closed().then((err) => {
  let m = `connection to ${nc.getServer()} closed`;
  if (err) {
    m = `${m} with an error: ${err.message}`;
  }
  console.log(m);
});
```

#### Making Requests

Here's a simple example of a client making a simple request from the service
above:

```javascript
const { connect, StringCodec } = require("nats");

// create a connection
const nc = await connect({ servers: "demo.nats.io:4222" });

// create an encoder
const sc = StringCodec();

// the client makes a request and receives a promise for a message
// by default the request times out after 1s (1000 millis) and has
// no payload.
await nc.request("time", Empty, { timeout: 1000 })
  .then((m) => {
    console.log(`got response: ${sc.decode(m.data)}`);
  })
  .catch((err) => {
    console.log(`problem with request: ${err.message}`);
  });

await nc.close();
```

### Queue Groups

Queue groups allow scaling of services horizontally. Subscriptions for members
of a queue group are treated as a single service. When you send a message to a
queue group subscription, only a single client in a queue group will receive it.

There can be any number of queue groups. Each group is treated as its own
independent unit. Note that non-queue subscriptions are also independent of
subscriptions in a queue group.

```javascript
const {
  connect,
  NatsConnection,
  StringCodec,
} = require("nats");

async function createService(
  name,
  count = 1,
  queue = "",
): Promise {
  const conns = [];
  for (let i = 1; i <= count; i++) {
    const n = queue ? `${name}-${i}` : name;
    const nc = await connect(
      { servers: "demo.nats.io:4222", name: `${n}` },
    );
    nc.closed()
      .then((err) => {
        if (err) {
          console.error(
            `service ${n} exited because of error: ${err.message}`,
          );
        }
      });
    // create a subscription - note the option for a queue, if set
    // any client with the same queue will be a member of the group.
    const sub = nc.subscribe("echo", { queue: queue });
    const _ = handleRequest(n, sub);
    console.log(`${nc.options.name} is listening for 'echo' requests...`);
    conns.push(nc);
  }
  return conns;
}

const sc = StringCodec();

// simple handler for service requests
async function handleRequest(name, s) {
  const p = 12 - name.length;
  const pad = "".padEnd(p);
  for await (const m of s) {
    // respond returns true if the message had a reply subject, thus it could respond
    if (m.respond(m.data)) {
      console.log(
        `[${name}]:${pad} #${s.getProcessed()} echoed ${sc.decode(m.data)}`,
      );
    } else {
      console.log(
        `[${name}]:${pad} #${s.getProcessed()} ignoring request - no reply subject`,
      );
    }
  }
}

// let's create two queue groups and a standalone subscriber
const conns = [];
conns.push(...await createService("echo", 3, "echo"));
conns.push(...await createService("other-echo", 2, "other-echo"));
conns.push(...await createService("standalone"));

const a: Promise<void | Error>[] = [];
conns.forEach((c) => {
  a.push(c.closed());
});
await Promise.all(a);
```

Run it and publish a request to the subject `echo` to see what happens.

## Advanced Usage

### Headers

NATS headers are similar to HTTP headers. Headers are enabled automatically if
the server supports them. Note that if you publish a message using headers but
the server doesn't support them, an Error is thrown. Also note that even if you
are publishing a message with a header, it is possible for the recipient to not
support them.

```javascript
const { connect, createInbox, Empty, headers } = require("nats");

const nc = await connect(
  {
    servers: `demo.nats.io`,
  },
);

const subj = createInbox();
const sub = nc.subscribe(subj);
(async () => {
  for await (const m of sub) {
    if (m.headers) {
      for (const [key, value] of m.headers) {
        console.log(`${key}=${value}`);
      }
      // reading/setting a header is not case sensitive
      console.log("id", m.headers.get("id"));
    }
  }
})().then();

// headers always have their names turned into a canonical mime header key
// header names can be any printable ASCII character with the  exception of `:`.
// header values can be any ASCII character except `\r` or `\n`.
// see https://www.ietf.org/rfc/rfc822.txt
const h = headers();
h.append("id", "123456");
h.append("unix_time", Date.now().toString());
nc.publish(subj, Empty, { headers: h });

await nc.flush();
await nc.close();
```

### No Responders

Requests can fail for many reasons. A common reason for a failure is the lack of
interest in the subject. Typically these surface as a timeout error. If the
server is enabled to use headers, it will also enable a `no responders` feature.
If you send a request for which there's no interest, the request will be
immediately rejected:

```javascript
const nc = await connect({
  servers: `demo.nats.io`,
});

try {
  const m = await nc.request("hello.world");
  console.log(m.data);
} catch (err) {
  switch (err.code) {
    case ErrorCode.NoResponders:
      console.log("no one is listening to 'hello.world'");
      break;
    case ErrorCode.Timeout:
      console.log("someone is listening but didn't respond");
      break;
    default:
      console.log("request failed", err);
  }
}

await nc.close();
```

### Authentication

NATS supports many different forms of credentials:

- username/password
- token
- NKEYS
- client certificates
- JWTs

For user/password and token authentication, you can simply provide them as
`ConnectionOptions` - see `user`, `pass`, `token`. Internally these mechanisms
are implemented as an `Authenticator`. An `Authenticator` is simply a function
that handles the type of authentication specified.

Setting the `user`/`pass` or `token` options, simply initializes an
`Authenticator` and sets the username/password.

```typescript
// if the connection requires authentication, provide `user` and `pass` or
// `token` options in the NatsConnectionOptions
const { connect } = require("nats");

const nc1 = await connect({
  servers: "127.0.0.1:4222",
  user: "jenny",
  pass: "867-5309",
});
const nc2 = await connect({ port: 4222, token: "t0pS3cret!" });
```

#### Authenticators

NKEYs and JWT authentication are more complex, as they cryptographically respond
to a server challenge.

Because NKEY and JWT authentication may require reading data from a file or an
HTTP cookie, these forms of authentication will require a bit more from the
developer to activate them. However, the work is related to accessing these
resources varies depending on the platform.

After the credential artifacts are read, you can use one of these functions to
create the authenticator. You then simply assign it to the `authenticator`
property of the `ConnectionOptions`:

- `nkeyAuthenticator(seed?: Uint8Array | (() => Uint8Array)): Authenticator`
- `jwtAuthenticator(jwt: string | (() => string), seed?: Uint8Array | (()=> Uint8Array)): Authenticator`
- `credsAuthenticator(creds: Uint8Array): Authenticator`

The first two options provide the ability to specify functions that return the
desired value. This enables dynamic environments such as a browser where values
accessed by fetching a value from a cookie.

Here's an example:

```javascript
// read the creds file as necessary, in the case it
// is part of the code for illustration purposes
const creds = `-----BEGIN NATS USER JWT-----
    eyJ0eXAiOiJqdSDJB....
  ------END NATS USER JWT------

************************* IMPORTANT *************************
  NKEY Seed printed below can be used sign and prove identity.
  NKEYs are sensitive and should be treated as secrets.

  -----BEGIN USER NKEY SEED-----
    SUAIBDPBAUTW....
  ------END USER NKEY SEED------
`;

const nc = await connect(
  {
    port: 4222,
    authenticator: credsAuthenticator(new TextEncoder().encode(creds)),
  },
);
```

The node client supports the ability to verify the tls connection if client
certificates are specified as ConnectionOptions:

```javascript
tlsOptions = {
  keyFile: fs.readFileSync("./test/certs/client-key.pem"),
  certFile: fs.readFileSync("./test/certs/client-cert.pem"),
  caFile: [fs.readFileSync("./test/certs/ca.pem")],
};
nc = await connect({ tls: tlsOptions });
```

### Flush

Flush sends a PING to the server. When the server responds with PONG you are
guaranteed that all pending data was sent and received by the server. Note
`ping()` effectively adds a server round-trip. All NATS clients handle their
buffering optimally, so `ping(): Promise<void>` shouldn't be used except in
cases where you are writing some sort of test.

```javascript
nc.publish("foo");
nc.publish("bar");
await nc.flush();
```

### `PublishOptions`

When you publish a message you can specify some options:

- `reply` - this is a subject to receive a reply (you must setup a subscription)
  before you publish.
- `headers` - a set of headers to decorate the message.

### `SubscriptionOptions`

You can specify several options when creating a subscription:

- `max`: maximum number of messages to receive - auto unsubscribe
- `timeout`: how long to wait for the first message
- `queue`: the [queue group](#Queue-Groups) name the subscriber belongs to
- `callback`: a function with the signature
  `(err: NatsError|null, msg: Msg) => void;` that should be used for handling
  the message. Subscriptions with callbacks are NOT iterators.

#### Auto Unsubscribe

```javascript
// subscriptions can auto unsubscribe after a certain number of messages
nc.subscribe("foo", { max: 10 });
```

#### Timeout Subscriptions

```javascript
// create subscription with a timeout, if no message arrives
// within the timeout, the function running the iterator with
// reject - depending on how you code it, you may need a
// try/catch block.
const sub = nc.subscribe("hello", { timeout: 1000 });
(async () => {
  for await (const m of sub) {
  }
})().catch((err) => {
  if (err.code === ErrorCode.Timeout) {
    console.log(`sub timed out!`);
  } else {
    console.log(`sub iterator got an error!`);
  }
});
```

### `RequestOptions`

When making a request, there are several options you can pass:

- `timeout`: how long to wait for the response
- `headers`: optional headers to include with the message
- `noMux`: create a new subscription to handle the request. Normally a shared
  subscription is used to receive response messages.
- `reply`: optional subject where the reply should be sent.

#### `noMux` and `reply`

Under the hood, the request API simply uses a wildcard subscription to handle
all requests you send.

In some cases, the default subscription strategy doesn't work correctly. For
example, a client may be constrained by the subjects where it can receive
replies.

When `noMux` is set to `true`, the client will create a normal subscription for
receiving the response to a generated inbox subject before the request is
published. The `reply` option can be used to override the generated inbox
subject with an application provided one. Note that setting `reply` requires
`noMux` to be `true`:

```typescript
const m = await nc.request(
  "q",
  Empty,
  { reply: "bar", noMux: true, timeout: 1000 },
);
```

### Draining Connections and Subscriptions

Draining provides for a graceful way to unsubscribe or close a connection
without losing messages that have already been dispatched to the client.

You can drain a subscription or all subscriptions in a connection.

When you drain a subscription, the client sends an `unsubscribe` protocol
message to the server followed by a `flush`. The subscription handler is only
removed after the server responds. Thus all pending messages for the
subscription have been processed.

Draining a connection, drains all subscriptions. However when you drain the
connection it becomes impossible to make new subscriptions or send new requests.
After the last subscription is drained it also becomes impossible to publish a
message. These restrictions do not exist when just draining a subscription.

### Lifecycle/Informational Events

Clients can get notification on various event types:

- `Events.Disconnect`
- `Events.Reconnect`
- `Events.Update`
- `Events.LDM`
- `Events.Error`

The first two fire when a client disconnects and reconnects respectively. The
payload will be the server where the event took place.

The `UPDATE` event notifies whenever the client receives a cluster configuration
update. The `ServersChanged` interface provides two arrays: `added` and
`deleted` listing the servers that were added or removed.

The `LDM` event notifies that the current server has signaled that it is running
in _Lame Duck Mode_ and will evict clients. Depending on the server
configuration policy, the client may want to initiate an ordered shutdown, and
initiate a new connection to a different server in the cluster.

The `ERROR` event notifies you of async errors that couldn't be routed in a more
precise way to your client. For example, permission errors for a subscription or
request, will properly be reported by the subscription or request. However,
permission errors on publish will be reported via the status mechanism.

```javascript
const nc = await connect();
(async () => {
  console.info(`connected ${nc.getServer()}`);
  for await (const s of nc.status()) {
    console.info(`${s.type}: ${s.data}`);
  }
})().then();

nc.closed()
  .then((err) => {
    console.log(
      `connection closed ${err ? " with error: " + err.message : ""}`,
    );
  });
```

Be aware that when a client closes, you will need to wait for the `closed()`
promise to resolve. When it resolves, the client is done and will not reconnect.

### Async vs. Callbacks

Previous versions of the JavaScript NATS clients specified callbacks for message
processing. This required complex handling logic when a service required
coordination of operations. Callbacks are an inversion of control anti-pattern.

The async APIs trivialize complex coordination and makes your code easier to
maintain. With that said, there are some implications:

- Async subscriptions buffer inbound messages.
- Subscription processing delays until the runtime executes the promise related
  microtasks at the end of an event loop.

In a traditional callback-based library, I/O happens after all data yielded by a
read in the current event loop completes processing. This means that callbacks
are invoked as part of processing. With async, the processing is queued in a
microtask queue. At the end of the event loop, the runtime processes the
microtasks, which in turn resumes your functions. As expected, this increases
latency, but also provides additional liveliness.

To reduce async latency, the NATS client allows processing a subscription in the
same event loop that dispatched the message. Simply specify a `callback` in the
subscription options. The signature for a callback is
`(err: (NatsError|null), msg: Msg) => void`. When specified, the subscription
iterator will never yield a message, as the callback will intercept all
messages.

Note that `callback` likely shouldn't even be documented, as likely it is a
workaround to an underlying application problem where you should be considering
a different strategy to horizontally scale your application, or reduce pressure
on the clients, such as using queue workers, or more explicitly targeting
messages. With that said, there are many situations where using callbacks can be
more performant or appropriate.

## Connection Options

The following is the list of connection options and default values.

| Option                  | Default            | Description                                                                                                                                                                                                                                                                                                                                                                              |
| ----------------------- | ------------------ | ---------------------------------------------------------------------------------------------------------------------------------------------------------------------------------------------------------------------------------------------------------------------------------------------------------------------------------------------------------------------------------------- |
| `authenticator`         | none               | Specifies the authenticator function that sets the client credentials.                                                                                                                                                                                                                                                                                                                   |
| `debug`                 | `false`            | If `true`, the client prints protocol interactions to the console. Useful for debugging.                                                                                                                                                                                                                                                                                                 |
| `ignoreClusterUpdates`  | `false`            | If `true` the client will ignore any cluster updates provided by the server.                                                                                                                                                                                                                                                                                                             |
| `inboxPrefix`           | `"_INBOX"`         | Sets de prefix for automatically created inboxes - `createInbox(prefix)`                                                                                                                                                                                                                                                                                                                 |
| `maxPingOut`            | `2`                | Max number of pings the client will allow unanswered before raising a stale connection error.                                                                                                                                                                                                                                                                                            |
| `maxReconnectAttempts`  | `10`               | Sets the maximum number of reconnect attempts. The value of `-1` specifies no limit.                                                                                                                                                                                                                                                                                                     |
| `name`                  |                    | Optional client name - recommended to be set to a unique client name.                                                                                                                                                                                                                                                                                                                    |
| `noEcho`                | `false`            | Subscriptions receive messages published by the client. Requires server support (1.2.0). If set to true, and the server does not support the feature, an error with code `NO_ECHO_NOT_SUPPORTED` is emitted, and the connection is aborted. Note that it is possible for this error to be emitted on reconnect when the server reconnects to a server that does not support the feature. |
| `noRandomize`           | `false`            | If set, the order of user-specified servers is randomized.                                                                                                                                                                                                                                                                                                                               |
| `pass`                  |                    | Sets the password for a connection.                                                                                                                                                                                                                                                                                                                                                      |
| `pedantic`              | `false`            | Turns on strict subject format checks.                                                                                                                                                                                                                                                                                                                                                   |
| `pingInterval`          | `120000`           | Number of milliseconds between client-sent pings.                                                                                                                                                                                                                                                                                                                                        |
| `port`                  | `4222`             | Port to connect to (only used if `servers` is not specified).                                                                                                                                                                                                                                                                                                                            |
| `reconnect`             | `true`             | If false, client will not attempt reconnecting.                                                                                                                                                                                                                                                                                                                                          |
| `reconnectDelayHandler` | Generated function | A function that returns the number of millis to wait before the next connection to a server it connected to `()=>number`.                                                                                                                                                                                                                                                                |
| `reconnectJitter`       | `100`              | Number of millis to randomize after `reconnectTimeWait`.                                                                                                                                                                                                                                                                                                                                 |
| `reconnectJitterTLS`    | `1000`             | Number of millis to randomize after `reconnectTimeWait` when TLS options are specified.                                                                                                                                                                                                                                                                                                  |
| `reconnectTimeWait`     | `2000`             | If disconnected, the client will wait the specified number of milliseconds between reconnect attempts.                                                                                                                                                                                                                                                                                   |
| `servers`               | `"localhost:4222"` | String or Array of hostport for servers.                                                                                                                                                                                                                                                                                                                                                 |
| `timeout`               | 20000              | Number of milliseconds the client will wait for a connection to be established. If it fails it will emit a `connection_timeout` event with a NatsError that provides the hostport of the server where the connection was attempted.                                                                                                                                                      |
| `tls`                   | TlsOptions         | A configuration object for requiring a TLS connection (not applicable to nats.ws).                                                                                                                                                                                                                                                                                                       |
| `token`                 |                    | Sets a authorization token for a connection.                                                                                                                                                                                                                                                                                                                                             |
| `user`                  |                    | Sets the username for a connection.                                                                                                                                                                                                                                                                                                                                                      |
| `verbose`               | `false`            | Turns on `+OK` protocol acknowledgements.                                                                                                                                                                                                                                                                                                                                                |
| `waitOnFirstConnect`    | `false`            | If `true` the client will fall back to a reconnect mode if it fails its first connection attempt.                                                                                                                                                                                                                                                                                        |

### TlsOptions

| Option     | Default | Description                  |
| ---------- | ------- | ---------------------------- |
| `caFile`   |         | CA certificate filepath      |
| `ca`       |         | CA certificate               |
| `certFile` |         | Client certificate file path |
| `cert`     |         | Client certificate           |
| `keyFile`  |         | Client key file path         |
| `key`      |         | Client key                   |

In some Node and Deno clients, having the option set to an empty option,
requires the client have a secured connection.

### Jitter

The settings `reconnectTimeWait`, `reconnectJitter`, `reconnectJitterTLS`,
`reconnectDelayHandler` are all related. They control how long before the NATS
client attempts to reconnect to a server it has previously connected.

The intention of the settings is to spread out the number of clients attempting
to reconnect to a server over a period of time, and thus preventing a
["Thundering Herd"](https://docs.nats.io/developing-with-nats/reconnect/random).

The relationship between these is:

- If `reconnectDelayHandler` is specified, the client will wait the value
  returned by this function. No other value will be taken into account.
- If the client specified TLS options, the client will generate a number between
  0 and `reconnectJitterTLS` and add it to `reconnectTimeWait`.
- If the client didn't specify TLS options, the client will generate a number
  between 0 and `reconnectJitter` and add it to `reconnectTimeWait`.

<<<<<<< HEAD
## JetStream

[Support for JetStream is built-in](https://github.com/nats-io/nats.deno/blob/main/jetstream.md).
However, the JetStream API extensions are still in beta. Feel free to use them.
The client will emit a console message when either `nc.jetstream()` or
`nc.jetstreamManager()` apis are used to remind you they are in beta.

=======
>>>>>>> 6f32074c
## Contributing

The library shares client functionality with
[NATS.deno](https://github.com/nats-io/nats.deno). This means that both the
NATS.deno and NATS.js use the same exact code base, only differing on the
implementation of the `Transport`. This strategy greatly reduces the amount of
work required to develop and maintain the clients, as well as provide a
completely compatible API across all clients.

Currently, the base client implementation is the deno implementation. You can
take a look at it
[here](https://github.com/nats-io/nats.deno/tree/main/nats-base-client).

## Supported Node Versions

<<<<<<< HEAD
Our support policy for Nodejs versions follows
[Nodejs release support](https://github.com/nodejs/Release). We will support and
build node-nats on even-numbered Nodejs versions that are current or in LTS.
=======
Our support policy for Nodejs versions follows [Nodejs release support]( https://github.com/nodejs/Release).
We will support and build node-nats on even-numbered Nodejs versions that are current or in LTS.
>>>>>>> 6f32074c
<|MERGE_RESOLUTION|>--- conflicted
+++ resolved
@@ -807,7 +807,6 @@
 - If the client didn't specify TLS options, the client will generate a number
   between 0 and `reconnectJitter` and add it to `reconnectTimeWait`.
 
-<<<<<<< HEAD
 ## JetStream
 
 [Support for JetStream is built-in](https://github.com/nats-io/nats.deno/blob/main/jetstream.md).
@@ -815,8 +814,6 @@
 The client will emit a console message when either `nc.jetstream()` or
 `nc.jetstreamManager()` apis are used to remind you they are in beta.
 
-=======
->>>>>>> 6f32074c
 ## Contributing
 
 The library shares client functionality with
@@ -832,11 +829,6 @@
 
 ## Supported Node Versions
 
-<<<<<<< HEAD
 Our support policy for Nodejs versions follows
 [Nodejs release support](https://github.com/nodejs/Release). We will support and
 build node-nats on even-numbered Nodejs versions that are current or in LTS.
-=======
-Our support policy for Nodejs versions follows [Nodejs release support]( https://github.com/nodejs/Release).
-We will support and build node-nats on even-numbered Nodejs versions that are current or in LTS.
->>>>>>> 6f32074c
