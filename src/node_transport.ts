/*
 * Copyright 2020-2023 The NATS Authors
 * Licensed under the Apache License, Version 2.0 (the "License");
 * you may not use this file except in compliance with the License.
 * You may obtain a copy of the License at
 *
 * http://www.apache.org/licenses/LICENSE-2.0
 *
 * Unless required by applicable law or agreed to in writing, software
 * distributed under the License is distributed on an "AS IS" BASIS,
 * WITHOUT WARRANTIES OR CONDITIONS OF ANY KIND, either express or implied.
 * See the License for the specific language governing permissions and
 * limitations under the License.
 */
import {
  checkOptions,
  DataBuffer,
  Deferred,
  deferred,
  ErrorCode,
  extractProtocolMessage,
  INFO,
  NatsError,
  render,
  ServerInfo,
  Transport,
} from "./nats-base-client";

import type { ConnectionOptions } from "./nats-base-client";
import { createConnection, Socket } from "net";
import { extend } from "../nats-base-client/util";
import { connect as tlsConnect, TlsOptions, TLSSocket } from "tls";
const { resolve } = require("path");
const { readFile, existsSync } = require("fs");
const dns = require("dns");

<<<<<<< HEAD
const VERSION = "2.14.0-1";
=======
const VERSION = "2.14.0";
>>>>>>> 6c95156d
const LANG = "nats.js";

export class NodeTransport implements Transport {
  socket: Socket;
  version: string;
  lang: string;
  yields: Uint8Array[] = [];
  signal: Deferred<void> = deferred<void>();
  closedNotification: Deferred<void | Error> = deferred();
  options!: ConnectionOptions;
  connected = false;
  tlsName = "";
  done = false;
  closeError?: Error;

  constructor() {
    this.lang = LANG;
    this.version = VERSION;
  }

  async connect(
    hp: { hostname: string; port: number; tlsName: string },
    options: ConnectionOptions,
  ): Promise<void> {
    this.tlsName = hp.tlsName;
    this.options = options;
    try {
      this.socket = await this.dial(hp);
      const info = await this.peekInfo();
      checkOptions(info, options);
      const { tls_required: tlsRequired, tls_available: tlsAvailable } = info;
      const desired = tlsAvailable === true && options.tls !== null;
      if (tlsRequired || desired) {
        this.socket = await this.startTLS();
      }
      //@ts-ignore: this is possibly a TlsSocket
      if (tlsRequired && this.socket.encrypted !== true) {
        throw new NatsError("tls", ErrorCode.ServerOptionNotAvailable);
      }

      this.connected = true;
      this.setupHandlers();
      this.signal.resolve();
      return Promise.resolve();
    } catch (err) {
      if (!err) {
        // this seems to be possible in Kubernetes
        // where an error is thrown, but it is undefined
        // when something like istio-init is booting up
        err = NatsError.errorForCode(
          ErrorCode.ConnectionRefused,
          new Error("node provided an undefined error!"),
        );
      }
      const { code } = err;
      const perr = code === "ECONNREFUSED"
        ? NatsError.errorForCode(ErrorCode.ConnectionRefused, err)
        : err;
      if (this.socket) {
        this.socket.destroy();
      }
      throw perr;
    }
  }

  dial(hp: { hostname: string; port: number }): Promise<Socket> {
    const d = deferred<Socket>();
    let dialError: Error;
    const socket = createConnection(hp.port, hp.hostname, () => {
      d.resolve(socket);
      socket.removeAllListeners();
    });
    socket.on("error", (err) => {
      dialError = err;
    });
    socket.on("close", () => {
      socket.removeAllListeners();
      d.reject(dialError);
    });
    socket.setNoDelay(true);
    return d;
  }

  get isClosed(): boolean {
    return this.done;
  }

  close(err?: Error): Promise<void> {
    return this._closed(err, false);
  }

  peekInfo(): Promise<ServerInfo> {
    const d = deferred<ServerInfo>();
    let peekError: Error;
    this.socket.on("data", (frame) => {
      this.yields.push(frame);
      const t = DataBuffer.concat(...this.yields);
      const pm = extractProtocolMessage(t);
      if (pm !== "") {
        try {
          const m = INFO.exec(pm);
          if (!m) {
            throw new Error("unexpected response from server");
          }
          const info = JSON.parse(m[1]);
          d.resolve(info);
        } catch (err) {
          d.reject(err);
        } finally {
          this.socket.removeAllListeners();
        }
      }
    });
    this.socket.on("error", (err) => {
      peekError = err;
    });
    this.socket.on("close", () => {
      this.socket.removeAllListeners();
      d.reject(peekError);
    });

    return d;
  }

  loadFile(fn: string): Promise<Buffer | void> {
    if (!fn) {
      return Promise.resolve();
    }
    const d = deferred<Buffer | void>();
    try {
      fn = resolve(fn);
      if (!existsSync(fn)) {
        d.reject(new Error(`${fn} doesn't exist`));
      }
      readFile(fn, (err, data) => {
        if (err) {
          return d.reject(err);
        }
        d.resolve(data);
      });
    } catch (err) {
      d.reject(err);
    }
    return d;
  }

  async loadClientCerts(): Promise<TlsOptions | void> {
    const tlsOpts = {} as TlsOptions;
    const { certFile, cert, caFile, ca, keyFile, key } = this.options.tls;
    try {
      if (certFile) {
        const data = await this.loadFile(certFile);
        if (data) {
          tlsOpts.cert = data;
        }
      } else if (cert) {
        tlsOpts.cert = cert;
      }
      if (keyFile) {
        const data = await this.loadFile(keyFile);
        if (data) {
          tlsOpts.key = data;
        }
      } else if (key) {
        tlsOpts.key = key;
      }
      if (caFile) {
        const data = await this.loadFile(caFile);
        if (data) {
          tlsOpts.ca = [data];
        }
      } else if (ca) {
        tlsOpts.ca = ca;
      }
      return Promise.resolve(tlsOpts);
    } catch (err) {
      return Promise.reject(err);
    }
  }

  async startTLS(): Promise<TLSSocket> {
    let tlsError: Error;
    let tlsOpts = {
      socket: this.socket,
      servername: this.tlsName,
      rejectUnauthorized: true,
    };
    if (typeof this.options.tls === "object") {
      try {
        const certOpts = await this.loadClientCerts() || {};
        tlsOpts = extend(tlsOpts, this.options.tls, certOpts);
      } catch (err) {
        return Promise.reject(new NatsError(err.message, ErrorCode.Tls, err));
      }
    }
    const d = deferred<TLSSocket>();
    try {
      const tlsSocket = tlsConnect(tlsOpts, () => {
        tlsSocket.removeAllListeners();
        d.resolve(tlsSocket);
      });
      tlsSocket.on("error", (err) => {
        tlsError = err;
      });
      tlsSocket.on("secureConnect", () => {
        // socket won't be authorized, if the user disabled it
        if (tlsOpts.rejectUnauthorized === false) {
          return;
        }
        if (!tlsSocket.authorized) {
          throw tlsSocket.authorizationError;
        }
      });
      tlsSocket.on("close", () => {
        d.reject(tlsError);
        tlsSocket.removeAllListeners();
      });
    } catch (err) {
      // tls throws errors on bad certs see nats.js#310
      d.reject(NatsError.errorForCode(ErrorCode.Tls, err));
    }
    return d;
  }

  setupHandlers() {
    let connError: Error;
    this.socket.on("data", (frame: Uint8Array) => {
      this.yields.push(frame);
      return this.signal.resolve();
    });
    this.socket.on("error", (err) => {
      connError = err;
    });

    this.socket.on("end", () => {
      if(this.socket?.destroyed) {
        return;
      }
      this.socket?.write(new Uint8Array(0), () => {
        this.socket?.end();
      });
    });

    this.socket.on("close", () => {
      this._closed(connError, false);
    });
  }

  [Symbol.asyncIterator](): AsyncIterableIterator<Uint8Array> {
    return this.iterate();
  }

  async *iterate(): AsyncIterableIterator<Uint8Array> {
    const debug = this.options.debug;
    while (true) {
      if (this.yields.length === 0) {
        await this.signal;
      }
      const yields = this.yields;
      this.yields = [];

      for (let i = 0; i < yields.length; i++) {
        if (debug) {
          console.info(`> ${render(yields[i])}`);
        }
        yield yields[i];
      }
      // yielding could have paused and microtask
      // could have added messages. Prevent allocations
      // if possible
      if (this.done) {
        break;
      } else if (this.yields.length === 0) {
        yields.length = 0;
        this.yields = yields;
        this.signal = deferred();
      }
    }
  }

  disconnect(): void {
    this._closed(undefined, true).then().catch();
  }

  isEncrypted(): boolean {
    return this.socket instanceof TLSSocket;
  }

  _send(frame: Uint8Array): Promise<void> {
    if (this.isClosed || this.socket === undefined) {
      return Promise.resolve();
    }
    if (this.options.debug) {
      console.info(`< ${render(frame)}`);
    }
    const d = deferred<void>();
    try {
      this.socket.write(frame, (err: Error | undefined) => {
        if (err) {
          if (this.options.debug) {
            console.error(`!!! ${render(frame)}: ${err}`);
          }
          return d.reject(err);
        }
        return d.resolve();
      });
    } catch (err) {
      if (this.options.debug) {
        console.error(`!!! ${render(frame)}: ${err}`);
      }
      d.reject(err);
    }
    return d;
  }

  send(frame: Uint8Array): void {
    const p = this._send(frame);
    p.catch((_err) => {
      // we ignore write errors because client will
      // fail on a read or when the heartbeat timer
      // detects a stale connection
    });
  }

  private async _closed(err?: Error, internal = true): Promise<void> {
    // if this connection didn't succeed, then ignore it.
    if (!this.connected) return;
    if (this.done) return;
    this.closeError = err;
    // only try to flush the outbound buffer if we got no error and
    // the close is internal, if the transport closed, we are done.
    if (!err && this.socket && internal) {
      try {
        await this._send(new TextEncoder().encode(""));
      } catch (err) {
        if (this.options.debug) {
          console.log("transport close terminated with an error", err);
        }
      }
    }
    try {
      if (this.socket) {
        this.socket.removeAllListeners();
        this.socket.destroy();
        this.socket = undefined;
      }
    } catch (err) {
      console.log(err);
    }

    this.done = true;
    this.closedNotification.resolve(this.closeError);
  }

  closed(): Promise<void | Error> {
    return this.closedNotification;
  }
}

export async function nodeResolveHost(s: string): Promise<string[]> {
  const a = deferred<string[] | Error>();
  const aaaa = deferred<string[] | Error>();

  dns.resolve4(s, (err: Error, records: string[]) => {
    if (err) {
      a.resolve(err);
    } else {
      a.resolve(records);
    }
  });

  dns.resolve6(s, (err: Error, records: string[]) => {
    if (err) {
      aaaa.resolve(err);
    } else {
      aaaa.resolve(records);
    }
  });

  const ips: string[] = [];
  const da = await a;
  if (Array.isArray(da)) {
    ips.push(...da);
  }
  const daaaa = await aaaa;
  if (Array.isArray(daaaa)) {
    ips.push(...daaaa);
  }
  if (ips.length === 0) {
    ips.push(s);
  }
  return ips;
}<|MERGE_RESOLUTION|>--- conflicted
+++ resolved
@@ -34,11 +34,7 @@
 const { readFile, existsSync } = require("fs");
 const dns = require("dns");
 
-<<<<<<< HEAD
-const VERSION = "2.14.0-1";
-=======
-const VERSION = "2.14.0";
->>>>>>> 6c95156d
+const VERSION = "2.15.0";
 const LANG = "nats.js";
 
 export class NodeTransport implements Transport {
