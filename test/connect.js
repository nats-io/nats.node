/* jslint node: true */
/* global describe: false, before: false, after: false, it: false */
'use strict';

var NATS = require ('../'),
    nsc = require('./support/nats_server_control'),
    should = require('should');

describe('Basic Connectivity', function() {

  var PORT = 1424;
  var uri = 'nats://localhost:' + PORT;
  var server;

  // Start up our own nats-server
  before(function(done) {
    server = nsc.start_server(PORT, done);
  });

  // Shutdown our server after we are done
  after(function(){
    server.kill();
  });


  it('should perform basic connect with port', function(){
    var nc = NATS.connect(PORT);
    should.exist(nc);
    nc.close();
  });

  it('should perform basic connect with uri', function(){
    var nc = NATS.connect(uri);
    should.exist(nc);
    nc.close();
  });

  it('should perform basic connect with options arg', function(){
    var options = { 'uri' : uri };
    var nc = NATS.connect(options);
    should.exist(nc);
    nc.close();
  });

  it('should emit a connect event', function(done){
    var nc = NATS.connect(PORT);
    nc.on('connect', function(client) {
      client.should.equal(nc);
      nc.close();
      done();
    });
  });

  it('should emit error if no server available', function(done){
    var nc = NATS.connect('nats://localhost:22222');
    nc.on('error', function() {
      nc.close();
      done();
    });
  });

  it('should still receive publish when some servers are invalid', function(done){
    var natsServers = ['nats://localhost:22222', uri, 'nats://localhost:22223'];
    var ua = NATS.connect({servers: natsServers});
    var ub = NATS.connect({servers: natsServers});
<<<<<<< HEAD
    var recvMsg = "";
=======
    var recvMsg = '';
>>>>>>> 6d3d00b9
    ua.subscribe('topic1', function(msg, reply, subject){
      recvMsg = msg;
    });
    setTimeout(function(){
      ub.publish('topic1', 'hello');
    }, 100 * 1);
    setTimeout(function(){
      recvMsg.should.equal('hello');
<<<<<<< HEAD
      ua.close();
      ub.close();
=======
>>>>>>> 6d3d00b9
      done();
    }, 100 * 2);
  });

  it('should still receive publish when some servers[noRandomize] are invalid', function(done){
    var natsServers = ['nats://localhost:22222', uri, 'nats://localhost:22223'];
    var ua = NATS.connect({servers: natsServers, noRandomize:true});
    var ub = NATS.connect({servers: natsServers, noRandomize:true});
    var recvMsg = "";
    ua.subscribe('topic1', function(msg, reply, subject){
      recvMsg = msg;
    });
    setTimeout(function(){
      ub.publish('topic1', 'hello');
    }, 100 * 1);
    setTimeout(function(){
      recvMsg.should.equal('hello');
<<<<<<< HEAD
      ua.close();
      ub.close();
=======
>>>>>>> 6d3d00b9
      done();
    }, 100 * 2);
  });

});<|MERGE_RESOLUTION|>--- conflicted
+++ resolved
@@ -63,11 +63,7 @@
     var natsServers = ['nats://localhost:22222', uri, 'nats://localhost:22223'];
     var ua = NATS.connect({servers: natsServers});
     var ub = NATS.connect({servers: natsServers});
-<<<<<<< HEAD
-    var recvMsg = "";
-=======
     var recvMsg = '';
->>>>>>> 6d3d00b9
     ua.subscribe('topic1', function(msg, reply, subject){
       recvMsg = msg;
     });
@@ -76,14 +72,12 @@
     }, 100 * 1);
     setTimeout(function(){
       recvMsg.should.equal('hello');
-<<<<<<< HEAD
       ua.close();
       ub.close();
-=======
->>>>>>> 6d3d00b9
       done();
     }, 100 * 2);
   });
+
 
   it('should still receive publish when some servers[noRandomize] are invalid', function(done){
     var natsServers = ['nats://localhost:22222', uri, 'nats://localhost:22223'];
@@ -98,11 +92,8 @@
     }, 100 * 1);
     setTimeout(function(){
       recvMsg.should.equal('hello');
-<<<<<<< HEAD
       ua.close();
       ub.close();
-=======
->>>>>>> 6d3d00b9
       done();
     }, 100 * 2);
   });
