--- conflicted
+++ resolved
@@ -19,20 +19,14 @@
   headers,
   nuid,
   StringCodec,
-  AckPolicy,
-  consumerOpts,
 } = require(
   "../",
 );
-<<<<<<< HEAD
 const { AckPolicy, consumerOpts } = require("../lib/src/mod");
 const { delay } = require("../lib/nats-base-client/internal_mod");
-=======
-
-const { delay, DataBuffer } = require("../lib/nats-base-client/internal_mod");
->>>>>>> 404ff957
 const { NatsServer } = require("./helpers/launcher");
 const { jetstreamServerConf } = require("./helpers/jsutil");
+const { DataBuffer } = require("../lib/nats-base-client/databuffer");
 const { setTimeout } = require("timers");
 
 test("jetstream - jsm", async (t) => {
