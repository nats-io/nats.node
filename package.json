{
  "name": "nats",
  "version": "2.0.0-222",
  "description": "Node.js client for NATS, a lightweight, high-performance cloud native messaging system",
  "keywords": [
    "nats",
    "messaging",
    "pubsub",
    "publish",
    "subscribe",
    "queue",
    "distributed",
    "queueing"
  ],
  "homepage": "https://nats.io",
  "repository": {
    "type": "git",
    "url": "git@github.com:nats-io/nats.js.git"
  },
  "bugs": {
    "url": "https://github.com/nats-io/nats.js/issues"
  },
  "license": "Apache-2.0",
  "private": false,
  "author": {
    "name": "The NATS Authors"
  },
  "contributors": [],
  "main": "index.js",
  "types": "index.d.ts",
  "files": [
    "lib/",
    "examples/",
    "OWNERS.md",
    "CODE-OF-CONDUCT.md",
    "LICENSE",
    "MAINTAINERS.md",
    "index.d.ts"
  ],
  "scripts": {
    "build": "tsc",
    "cjs": "deno run --allow-all bin/cjs-fix-imports.ts -o nats-base-client/ ./.deps/nats.deno/nats-base-client/",
    "clean": "shx rm -Rf ./lib/* ./nats-base-client ./.deps",
<<<<<<< HEAD
    "clone-nbc": "shx mkdir -p ./.deps && cd ./.deps && git clone --branch v1.0.0 https://github.com/nats-io/nats.deno.git",
=======
    "clone-nbc": "shx mkdir -p ./.deps && cd ./.deps && git clone --branch subscribe-requires-deliverto https://github.com/nats-io/nats.deno.git",
>>>>>>> 6f32074c
    "fmt": "deno fmt ./src/ ./examples/ ./test/",
    "prepack": "npm run clone-nbc && npm run cjs && npm run build",
    "ava": "nyc ava --verbose -T 60000",
    "test": "npm run build && npm run ava",
    "debug-test": "node node_modules/.bin/ava --verbose -T 6500000 --match",
    "setup": "curl -fsSL https://deno.land/x/install/install.sh | sh",
    "setup_win": "choco install deno",
    "stage": "npm run clean && npm run clone-nbc && npm run cjs && shx rm -Rf ./deps/ && npm run build",
    "cover:html": "nyc report --reporter=html && open coverage/index.html",
<<<<<<< HEAD
    "coveralls": "nyc report --reporter=text-lcov > coverage/lcov.info"
=======
    "install-ns": "shx mkdir -p ./.deps && cd ./.deps && git clone --branch=master https://github.com/nats-io/nats-server.git && cd nats-server && go build && shx mv nats-server ../../"
>>>>>>> 6f32074c
  },
  "engines": {
    "node": ">= 10.0.0"
  },
  "dependencies": {
    "nkeys.js": "^1.0.0-9"
  },
  "devDependencies": {
    "@types/node": "^14.14.25",
    "ava": "^3.15.0",
    "minimist": "^1.2.5",
    "nyc": "^15.1.0",
    "shx": "^0.3.3",
    "tslint": "^6.1.3",
    "typescript": "^4.1.3"
  },
  "typings": "./index.d.ts",
  "ava": {
    "failFast": false,
    "files": [
      "./test/**/*.js",
      "!./test/helpers/**/*.js"
    ]
  },
  "nyc": {
    "extension": [
      ".ts",
      ".js"
    ],
    "include": [
      "src/**/*.ts",
      "lib/src/**/*.js",
      "nats-base-client/**/*.ts",
      "lib/nats-base-client/**/*.js"
    ],
    "exclude": [
      "nats-base-client/bench.ts",
      "nats-base-client/codec.ts",
      "nats-base-client/databuffer.ts",
      "nats-base-client/denobuffer.ts",
      "nats-base-client/muxsubscription.ts",
      "nats-base-client/nkeys.ts",
      "nats-base-client/nuid.ts",
      "nats-base-client/parser.ts",
      "nats-base-client/queued_iterator.ts",
      "nats-base-client/servers.ts",
      "nats-base-client/transport.ts",
      "nats-base-client/util.ts",
      "lib/test/**",
      "examples/**",
      "benchmark/**"
    ],
    "sourceMap": true,
    "all": true
  }
}<|MERGE_RESOLUTION|>--- conflicted
+++ resolved
@@ -41,11 +41,7 @@
     "build": "tsc",
     "cjs": "deno run --allow-all bin/cjs-fix-imports.ts -o nats-base-client/ ./.deps/nats.deno/nats-base-client/",
     "clean": "shx rm -Rf ./lib/* ./nats-base-client ./.deps",
-<<<<<<< HEAD
     "clone-nbc": "shx mkdir -p ./.deps && cd ./.deps && git clone --branch v1.0.0 https://github.com/nats-io/nats.deno.git",
-=======
-    "clone-nbc": "shx mkdir -p ./.deps && cd ./.deps && git clone --branch subscribe-requires-deliverto https://github.com/nats-io/nats.deno.git",
->>>>>>> 6f32074c
     "fmt": "deno fmt ./src/ ./examples/ ./test/",
     "prepack": "npm run clone-nbc && npm run cjs && npm run build",
     "ava": "nyc ava --verbose -T 60000",
@@ -55,11 +51,8 @@
     "setup_win": "choco install deno",
     "stage": "npm run clean && npm run clone-nbc && npm run cjs && shx rm -Rf ./deps/ && npm run build",
     "cover:html": "nyc report --reporter=html && open coverage/index.html",
-<<<<<<< HEAD
     "coveralls": "nyc report --reporter=text-lcov > coverage/lcov.info"
-=======
     "install-ns": "shx mkdir -p ./.deps && cd ./.deps && git clone --branch=master https://github.com/nats-io/nats-server.git && cd nats-server && go build && shx mv nats-server ../../"
->>>>>>> 6f32074c
   },
   "engines": {
     "node": ">= 10.0.0"
