{
  "name": "nats",
<<<<<<< HEAD
  "version": "2.13.1",
=======
  "version": "2.14.0-1",
>>>>>>> 33e890aa
  "description": "Node.js client for NATS, a lightweight, high-performance cloud native messaging system",
  "keywords": [
    "nats",
    "messaging",
    "pubsub",
    "publish",
    "subscribe",
    "queue",
    "distributed",
    "queueing"
  ],
  "homepage": "https://nats.io",
  "repository": {
    "type": "git",
    "url": "git@github.com:nats-io/nats.js.git"
  },
  "bugs": {
    "url": "https://github.com/nats-io/nats.js/issues"
  },
  "license": "Apache-2.0",
  "private": false,
  "author": {
    "name": "The NATS Authors"
  },
  "contributors": [],
  "main": "index.js",
  "types": "lib/src/mod.d.ts",
  "files": [
    "lib/",
    "examples/",
    "OWNERS.md",
    "CODE-OF-CONDUCT.md",
    "LICENSE",
    "MAINTAINERS.md"
  ],
  "scripts": {
    "build": "tsc",
    "cjs": "deno run --allow-all bin/cjs-fix-imports.ts -o nats-base-client/ ./.deps/nats.deno/nats-base-client/",
    "clean": "shx rm -Rf ./lib/* ./nats-base-client ./.deps",
<<<<<<< HEAD
    "clone-nbc": "shx mkdir -p ./.deps && cd ./.deps && git clone --branch v1.13.0 https://github.com/nats-io/nats.deno.git",
=======
    "clone-nbc": "shx mkdir -p ./.deps && cd ./.deps && git clone --branch dev https://github.com/nats-io/nats.deno.git",
>>>>>>> 33e890aa
    "fmt": "deno fmt ./src/ ./examples/ ./test/",
    "prepack": "npm run clone-nbc && npm run cjs && npm run check-package && npm run build",
    "ava": "nyc ava --verbose -T 60000",
    "test": "npm run check-package && npm run build && npm run ava",
    "debug-test": "node node_modules/.bin/ava --verbose -T 6500000 --match",
    "setup": "curl -fsSL https://deno.land/x/install/install.sh | sh",
    "setup_win": "choco install deno",
    "stage": "npm run clean && npm run clone-nbc && npm run cjs && shx rm -Rf ./deps/ && npm run build",
    "cover:html": "nyc report --reporter=html && open coverage/index.html",
    "coveralls": "shx mkdir -p ./coverage && nyc report --reporter=text-lcov > ./coverage/lcov.info",
    "check-package": "deno run --allow-all bin/check-bundle-version.ts"
  },
  "engines": {
    "node": ">= 14.0.0"
  },
  "dependencies": {
    "nkeys.js": "1.0.5"
  },
  "devDependencies": {
<<<<<<< HEAD
    "@types/node": "^18.14.x",
=======
    "@types/node": "^20.2.1",
>>>>>>> 33e890aa
    "ava": "^5.2.x",
    "minimist": "^1.2.8",
    "nats-jwt": "^0.0.5",
    "nyc": "^15.1.0",
    "shx": "^0.3.3",
<<<<<<< HEAD
    "tslint": "^6.1.3",
    "typescript": "^4.9.5"
=======
    "typescript": "^5.0.4"
>>>>>>> 33e890aa
  },
  "typings": "./lib/src/mod.d.ts",
  "ava": {
    "failFast": false,
    "files": [
      "./test/**/*.js",
      "!./test/helpers/**/*.js"
    ]
  },
  "nyc": {
    "extension": [
      ".ts",
      ".js"
    ],
    "include": [
      "src/**/*.ts",
      "lib/src/**/*.js",
      "nats-base-client/**/*.ts",
      "lib/nats-base-client/**/*.js"
    ],
    "exclude": [
      "nats-base-client/bench.ts",
      "nats-base-client/codec.ts",
      "nats-base-client/databuffer.ts",
      "nats-base-client/denobuffer.ts",
      "nats-base-client/muxsubscription.ts",
      "nats-base-client/nkeys.ts",
      "nats-base-client/nuid.ts",
      "nats-base-client/parser.ts",
      "nats-base-client/queued_iterator.ts",
      "nats-base-client/servers.ts",
      "nats-base-client/transport.ts",
      "nats-base-client/util.ts",
      "lib/test/**",
      "examples/**",
      "benchmark/**"
    ],
    "sourceMap": true,
    "all": true
  }
}<|MERGE_RESOLUTION|>--- conflicted
+++ resolved
@@ -1,10 +1,6 @@
 {
   "name": "nats",
-<<<<<<< HEAD
-  "version": "2.13.1",
-=======
   "version": "2.14.0-1",
->>>>>>> 33e890aa
   "description": "Node.js client for NATS, a lightweight, high-performance cloud native messaging system",
   "keywords": [
     "nats",
@@ -44,11 +40,7 @@
     "build": "tsc",
     "cjs": "deno run --allow-all bin/cjs-fix-imports.ts -o nats-base-client/ ./.deps/nats.deno/nats-base-client/",
     "clean": "shx rm -Rf ./lib/* ./nats-base-client ./.deps",
-<<<<<<< HEAD
-    "clone-nbc": "shx mkdir -p ./.deps && cd ./.deps && git clone --branch v1.13.0 https://github.com/nats-io/nats.deno.git",
-=======
     "clone-nbc": "shx mkdir -p ./.deps && cd ./.deps && git clone --branch dev https://github.com/nats-io/nats.deno.git",
->>>>>>> 33e890aa
     "fmt": "deno fmt ./src/ ./examples/ ./test/",
     "prepack": "npm run clone-nbc && npm run cjs && npm run check-package && npm run build",
     "ava": "nyc ava --verbose -T 60000",
@@ -68,22 +60,13 @@
     "nkeys.js": "1.0.5"
   },
   "devDependencies": {
-<<<<<<< HEAD
-    "@types/node": "^18.14.x",
-=======
     "@types/node": "^20.2.1",
->>>>>>> 33e890aa
     "ava": "^5.2.x",
     "minimist": "^1.2.8",
     "nats-jwt": "^0.0.5",
     "nyc": "^15.1.0",
     "shx": "^0.3.3",
-<<<<<<< HEAD
-    "tslint": "^6.1.3",
-    "typescript": "^4.9.5"
-=======
     "typescript": "^5.0.4"
->>>>>>> 33e890aa
   },
   "typings": "./lib/src/mod.d.ts",
   "ava": {
