name: NATS.js CI

on:
  push:
    tags:
      - '*'
    branches:
      - '*'
  pull_request:
    branches: [master]

jobs:
  test:
    strategy:
      matrix:
        node-version: [15.x, 14.x, 12.x, 10.x]

    runs-on: ubuntu-latest

    steps:
      - name: Checkout NATS.js
        uses: actions/checkout@v2
        with:
          fetch-depth: 1
      - name: Use Node.js ${{ matrix.node-version }}
        uses: actions/setup-node@v1
        with:
          node-version: ${{ matrix.node-version }}
      - name: Use Deno Version ${{ matrix.deno-version }}
        uses: denolib/setup-deno@master
        with:
          deno-version: 1.8.1
<<<<<<< HEAD
      - name: Set NATS Server Version
        run: echo "NATS_VERSION=v2.2.0" >> $GITHUB_ENV
      - name: Get nats-server
        run: |
          wget "https://github.com/nats-io/nats-server/releases/download/$NATS_VERSION/nats-server-$NATS_VERSION-linux-amd64.zip" -O tmp.zip
          unzip tmp.zip
          mv nats-server-$NATS_VERSION-linux-amd64 nats-server
=======
      - name: Setup Go
        uses: actions/setup-go@v1
        with:
          go-version: ${{matrix.go}}
#      - name: Set NATS Server Version
#        run: echo "NATS_VERSION=v2.1.7" >> $GITHUB_ENV
#      - name: Get nats-server
#        run: |
#          wget "https://github.com/nats-io/nats-server/releases/download/$NATS_VERSION/nats-server-$NATS_VERSION-linux-amd64.zip" -O tmp.zip
#          unzip tmp.zip
#          mv nats-server-$NATS_VERSION-linux-amd64 nats-server

>>>>>>> 6f32074c
      - run: npm ci
      - run: npm run install-ns
      - run: npm run prepack
      - run: npm test
        env:
          CI: true
#      - name: Gather coverage
#        if: matrix.node-version == '15.x'
#        run: npm run coveralls
#      - name: Coveralls
#        uses: coverallsapp/github-action@master
#        if: matrix.node-version == '15.x'
#        with:
#          github-token: ${{ secrets.GITHUB_TOKEN }}<|MERGE_RESOLUTION|>--- conflicted
+++ resolved
@@ -30,7 +30,6 @@
         uses: denolib/setup-deno@master
         with:
           deno-version: 1.8.1
-<<<<<<< HEAD
       - name: Set NATS Server Version
         run: echo "NATS_VERSION=v2.2.0" >> $GITHUB_ENV
       - name: Get nats-server
@@ -38,20 +37,6 @@
           wget "https://github.com/nats-io/nats-server/releases/download/$NATS_VERSION/nats-server-$NATS_VERSION-linux-amd64.zip" -O tmp.zip
           unzip tmp.zip
           mv nats-server-$NATS_VERSION-linux-amd64 nats-server
-=======
-      - name: Setup Go
-        uses: actions/setup-go@v1
-        with:
-          go-version: ${{matrix.go}}
-#      - name: Set NATS Server Version
-#        run: echo "NATS_VERSION=v2.1.7" >> $GITHUB_ENV
-#      - name: Get nats-server
-#        run: |
-#          wget "https://github.com/nats-io/nats-server/releases/download/$NATS_VERSION/nats-server-$NATS_VERSION-linux-amd64.zip" -O tmp.zip
-#          unzip tmp.zip
-#          mv nats-server-$NATS_VERSION-linux-amd64 nats-server
-
->>>>>>> 6f32074c
       - run: npm ci
       - run: npm run install-ns
       - run: npm run prepack
